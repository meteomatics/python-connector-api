# -*- coding: utf-8 -*-

<<<<<<< HEAD
__version__ = "2.7.0"
=======
__version__ = "2.8.1"
>>>>>>> 847081a4
<|MERGE_RESOLUTION|>--- conflicted
+++ resolved
@@ -1,7 +1,3 @@
 # -*- coding: utf-8 -*-
 
-<<<<<<< HEAD
-__version__ = "2.7.0"
-=======
-__version__ = "2.8.1"
->>>>>>> 847081a4
+__version__ = "2.8.1"